import customtkinter as ctk
from tkinter import filedialog
import os
import subprocess
import sys
import threading
import queue
from report_generator import OUTPUT_FOLDER_NAME

TRD_PIPELINES = {
    "RHNGL": "Red Hills NGL",
    "RRGPX": "RR GPX Lateral - 2",
    "RRR": "Road Runner Residue",
    "RRTW": "Road Runner TW",
    "RT": "Rojo Toro",
    "RB": "Rojo Banco",
    "RRDEI": "RR Double E Int",
}
from PIL import Image
from pathlib import Path

class ReportGUI(ctk.CTk):
    """CustomTkinter window for report generation with a modern layout."""

    def __init__(self, master_pilots, clients, generate_callback, *,
                 logo_path=None, initial_folder=None):
        super().__init__()
        ctk.set_appearance_mode("Dark")
        ctk.set_default_color_theme("blue")
        self.title("Report Generator")
        self.master_pilots = master_pilots
        self.clients = clients
        self.generate_callback = generate_callback
        self.progress_queue = queue.Queue()

        # Window Geometry (1600x900 logical pixels)
        self._scale = self.tk.call('tk', 'scaling')
        physical_w, physical_h = 1600, 900
        logical_w = int(physical_w / self._scale)
        logical_h = int(physical_h / self._scale)
        screen_w = self.winfo_screenwidth()
        screen_h = self.winfo_screenheight()
        x = int((screen_w - logical_w) / 2)
        y = int((screen_h - logical_h) / 2)
        self.geometry(f"{logical_w}x{logical_h}+{x}+{y}")

        # Main Frame with Split Layout
        self.main_frame = ctk.CTkFrame(self, fg_color="transparent")
        self.main_frame.pack(fill="both", expand=True)

        # Header (Logo)
        if logo_path is None:
            logo_file = Path(__file__).parent / "Arch_Aerial_LOGO.jpg"
        else:
            logo_file = Path(logo_path)
        if logo_file.is_file():
            pil_logo = Image.open(logo_file)
            self._logo_aspect = pil_logo.width / pil_logo.height
            initial_w = int(physical_w * 0.25)
            initial_h = int(initial_w / self._logo_aspect)
            self._logo_ctk = ctk.CTkImage(
                light_image=pil_logo,
                size=(int(initial_w / self._scale), int(initial_h / self._scale)),
            )
            self.logo_label = ctk.CTkLabel(self.main_frame, image=self._logo_ctk, text="")
            self.logo_label.pack(pady=(20, 10))

        # Split Layout: Sidebar (Left) and Main Panel (Right)
        self.sidebar_frame = ctk.CTkFrame(self.main_frame, width=int(logical_w * 0.3), corner_radius=10)
        self.sidebar_frame.pack(side="left", fill="y", padx=(20, 10), pady=20)

        self.content_frame = ctk.CTkFrame(self.main_frame, corner_radius=10)
        self.content_frame.pack(side="right", fill="both", expand=True, padx=(10, 20), pady=20)

        # Sidebar: Pilot Selection
        pilot_header = ctk.CTkLabel(self.sidebar_frame, text="Select Pilot(s) (max 3)", font=ctk.CTkFont(size=16, weight="bold"))
        pilot_header.pack(pady=(10, 5), padx=10, anchor="w")

        self.pilot_frame = ctk.CTkScrollableFrame(self.sidebar_frame, corner_radius=5)
        self.pilot_frame.pack(fill="both", expand=True, padx=10, pady=(0, 10))

        self.pilot_vars = []
        for p in master_pilots:
            var = ctk.BooleanVar()
            cb = ctk.CTkCheckBox(self.pilot_frame, text=p, variable=var, command=self._limit_pilots)
            cb.pack(anchor="w", pady=5, padx=10)
            self.pilot_vars.append((var, p))

        # Main Panel: Settings Card
        settings_card = ctk.CTkFrame(self.content_frame, corner_radius=10)
        settings_card.pack(fill="x", padx=20, pady=(20, 10))

        # File Path
        path_frame = ctk.CTkFrame(settings_card, fg_color="transparent")
        path_frame.pack(fill="x", padx=20, pady=10)
        path_label = ctk.CTkLabel(path_frame, text="File Path to Photos:", width=150, anchor="w")
        path_label.pack(side="left")
        self.path_var = ctk.StringVar(value=initial_folder or "")
        self.entry = ctk.CTkEntry(path_frame, textvariable=self.path_var, state="readonly")
        self.entry.pack(side="left", fill="x", expand=True, padx=(10, 0))
        browse_btn = ctk.CTkButton(path_frame, text="Browse…", command=self.browse_folder, width=100)
        browse_btn.pack(side="left", padx=(10, 0))

        # Client Selection
        client_frame = ctk.CTkFrame(settings_card, fg_color="transparent")
        client_frame.pack(fill="x", padx=20, pady=10)
        client_label = ctk.CTkLabel(client_frame, text="Select Client:", width=150, anchor="w")
        client_label.pack(side="left")
        self.client_var = ctk.StringVar(value=clients[0] if clients else "")
        self.client_menu = ctk.CTkOptionMenu(client_frame, variable=self.client_var, values=clients,
                                             command=self.update_cover_dir)
        self.client_menu.pack(side="left", fill="x", expand=True, padx=(10, 0))

        # Pipeline Selection for TRD
        self.pipeline_frame = ctk.CTkFrame(settings_card, fg_color="transparent")
        pipeline_label = ctk.CTkLabel(self.pipeline_frame, text="Select Pipeline:", width=150, anchor="w")
        pipeline_label.pack(side="left")
        self.pipeline_var = ctk.StringVar()
        pipeline_values = [f"{k} - {v}" for k, v in TRD_PIPELINES.items()]
        self.pipeline_menu = ctk.CTkOptionMenu(self.pipeline_frame, variable=self.pipeline_var, values=pipeline_values)
        if pipeline_values:
            self.pipeline_var.set(pipeline_values[0])
        self.pipeline_menu.pack(side="left", fill="x", expand=True, padx=(10, 0))
        self.pipeline_frame.pack_forget()

<<<<<<< HEAD
=======
        # Ensure pipeline frame visibility based on initial client
        self.update_cover_dir()

>>>>>>> 549f7e9d
        # Cover Photo
        cover_frame = ctk.CTkFrame(settings_card, fg_color="transparent")
        cover_frame.pack(fill="x", padx=20, pady=10)
        cover_label = ctk.CTkLabel(cover_frame, text="Select Cover Photo:", width=150, anchor="w")
        cover_label.pack(side="left")
        self.cover_var = ctk.StringVar()
        self.cover_button = ctk.CTkButton(cover_frame, text="Browse…", command=self.browse_cover, width=100)
        self.cover_button.pack(side="left", padx=(10, 0))

        # Main Panel: Action Card
        action_card = ctk.CTkFrame(self.content_frame, corner_radius=10)
        action_card.pack(fill="x", padx=20, pady=10)

        self.gen_btn = ctk.CTkButton(action_card, text="Generate Reports", command=self._on_generate, fg_color="green")
        self.gen_btn.pack(pady=10)

        self.progress = ctk.CTkProgressBar(action_card)
        self.progress.pack(fill="x", padx=20, pady=10)
        self.progress.set(0)

        self.status_label = ctk.CTkLabel(action_card, text="")
        self.status_label.pack(pady=10)

        self.view_button = ctk.CTkButton(action_card, text="View Reports", command=self.open_reports, fg_color="blue")
        self.view_button.pack(pady=10)
        self.view_button.pack_forget()

        # Ensure pipeline frame visibility based on initial client
        self.update_cover_dir()

        # Bind resize event for logo
        self.bind("<Configure>", self._on_resize)

    def browse_folder(self):
        path = filedialog.askdirectory()
        if path:
            self.path_var.set(path)

    def update_cover_dir(self, *_):
        self.cover_var.set("")
        if self.client_var.get() == "TRD":
            self.pipeline_frame.pack(fill="x", padx=20, pady=10)
        else:
            self.pipeline_frame.pack_forget()

    def browse_cover(self):
        client = self.client_var.get()
        start_dir = Path(__file__).parent / "Clients" / client / "Cover Photos - DOCX"
        path = filedialog.askopenfilename(initialdir=start_dir, filetypes=[("DOCX", "*.docx")])
        if path:
            self.cover_var.set(path)

    def _limit_pilots(self):
        selected = [var for var, _ in self.pilot_vars if var.get()]
        if len(selected) > 3:
            for var, _ in self.pilot_vars[::-1]:
                if var.get():
                    var.set(False)
                    break

    def _collect_pilots(self):
        return [name for var, name in self.pilot_vars if var.get()][:3]

    def _on_generate(self):
        folder = self.path_var.get()
        client = self.client_var.get()
        pipeline = None
        if client == "TRD":
            selection = self.pipeline_var.get()
            pipeline = selection.split(" - ")[0] if selection else None
        cover = self.cover_var.get() or None
        pilots = self._collect_pilots()
        if not folder:
            self.status_label.configure(text="Select a folder")
            return
        if not pilots:
            self.status_label.configure(text="Select up to 3 pilots")
            return
        self.progress.set(0)
        self.status_label.configure(text="Backing up photos…")
        self.view_button.pack_forget()
        self.gen_btn.configure(state="disabled")
        self.update()

        thread = threading.Thread(target=self._generate_thread, args=(folder, client, pipeline, cover, pilots))
        thread.start()
        self._check_queue()

    def _generate_thread(self, folder, client, pipeline, cover, pilots):
        self.generate_callback(folder, client, pipeline, cover, pilots, self._queue_progress, self._queue_status)

    def _queue_progress(self, value):
        self.progress_queue.put(("progress", value))

    def _queue_status(self, text=""):
        self.progress_queue.put(("status", text))

    def _check_queue(self):
        try:
            while True:
                item = self.progress_queue.get_nowait()
                if item[0] == "progress":
                    self.progress.set(item[1])
                    if item[1] >= 1.0:
                        self.view_button.pack()
                        self.gen_btn.configure(state="normal")
                elif item[0] == "status":
                    self.status_label.configure(text=item[1])
        except queue.Empty:
            pass
        self.after(100, self._check_queue)

    def _on_resize(self, event):
        if event.widget is not self or not hasattr(self, "_logo_ctk"):
            return
        phys_w = int(self.winfo_width() * self._scale)
        new_phys_w = int(phys_w * 0.25)
        new_phys_h = int(new_phys_w / self._logo_aspect)
        new_log_w = int(new_phys_w / self._scale)
        new_log_h = int(new_phys_h / self._scale)
        if new_log_w < 1 or new_log_h < 1:
            return
        new_ctk = ctk.CTkImage(
            light_image=self._logo_ctk._light_image,
            size=(new_log_w, new_log_h),
        )
        self.logo_label.configure(image=new_ctk)
        self.logo_label.image = new_ctk

    def open_reports(self):
        folder = Path(self.path_var.get()) / OUTPUT_FOLDER_NAME
        path = str(folder)
        try:
            if os.name == 'nt':
                os.startfile(path)
            elif sys.platform == 'darwin':
                subprocess.Popen(['open', path])
            else:
                subprocess.Popen(['xdg-open', path])
        except Exception:
            pass<|MERGE_RESOLUTION|>--- conflicted
+++ resolved
@@ -123,12 +123,11 @@
         self.pipeline_menu.pack(side="left", fill="x", expand=True, padx=(10, 0))
         self.pipeline_frame.pack_forget()
 
-<<<<<<< HEAD
-=======
+
         # Ensure pipeline frame visibility based on initial client
         self.update_cover_dir()
 
->>>>>>> 549f7e9d
+
         # Cover Photo
         cover_frame = ctk.CTkFrame(settings_card, fg_color="transparent")
         cover_frame.pack(fill="x", padx=20, pady=10)
